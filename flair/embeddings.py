import re
import logging
from abc import abstractmethod
from pathlib import Path
from typing import List, Union, Dict

import gensim
import numpy as np
import torch
from deprecated import deprecated

from pytorch_pretrained_bert.tokenization import BertTokenizer
from pytorch_pretrained_bert.modeling import BertModel, PRETRAINED_MODEL_ARCHIVE_MAP

from .nn import LockedDropout, WordDropout
from .data import Dictionary, Token, Sentence
from .file_utils import cached_path


log = logging.getLogger('flair')


class Embeddings(torch.nn.Module):
    """Abstract base class for all embeddings. Every new type of embedding must implement these methods."""

    @property
    @abstractmethod
    def embedding_length(self) -> int:
        """Returns the length of the embedding vector."""
        pass

    @property
    @abstractmethod
    def embedding_type(self) -> str:
        pass

    def embed(self, sentences: Union[Sentence, List[Sentence]]) -> List[Sentence]:
        """Add embeddings to all words in a list of sentences. If embeddings are already added, updates only if embeddings
        are non-static."""

        # if only one sentence is passed, convert to list of sentence
        if type(sentences) is Sentence:
            sentences = [sentences]

        everything_embedded: bool = True

        if self.embedding_type == 'word-level':
            for sentence in sentences:
                for token in sentence.tokens:
                    if self.name not in token._embeddings.keys(): everything_embedded = False
        else:
            for sentence in sentences:
                if self.name not in sentence._embeddings.keys(): everything_embedded = False

        if not everything_embedded or not self.static_embeddings:
            self._add_embeddings_internal(sentences)

        return sentences

    @abstractmethod
    def _add_embeddings_internal(self, sentences: List[Sentence]) -> List[Sentence]:
        """Private method for adding embeddings to all words in a list of sentences."""
        pass


class TokenEmbeddings(Embeddings):
    """Abstract base class for all token-level embeddings. Ever new type of word embedding must implement these methods."""

    @property
    @abstractmethod
    def embedding_length(self) -> int:
        """Returns the length of the embedding vector."""
        pass

    @property
    def embedding_type(self) -> str:
        return 'word-level'


class DocumentEmbeddings(Embeddings):
    """Abstract base class for all document-level embeddings. Ever new type of document embedding must implement these methods."""

    @property
    @abstractmethod
    def embedding_length(self) -> int:
        """Returns the length of the embedding vector."""
        pass

    @property
    def embedding_type(self) -> str:
        return 'sentence-level'


class StackedEmbeddings(TokenEmbeddings):
    """A stack of embeddings, used if you need to combine several different embedding types."""

    def __init__(self, embeddings: List[TokenEmbeddings], detach: bool = True):
        """The constructor takes a list of embeddings to be combined."""
        super().__init__()

        self.embeddings = embeddings

        # IMPORTANT: add embeddings as torch modules
        for i, embedding in enumerate(embeddings):
            self.add_module('list_embedding_{}'.format(i), embedding)

        self.detach: bool = detach
        self.name: str = 'Stack'
        self.static_embeddings: bool = True

        self.__embedding_type: str = embeddings[0].embedding_type

        self.__embedding_length: int = 0
        for embedding in embeddings:
            self.__embedding_length += embedding.embedding_length

    def embed(self, sentences: Union[Sentence, List[Sentence]], static_embeddings: bool = True):
        # if only one sentence is passed, convert to list of sentence
        if type(sentences) is Sentence:
            sentences = [sentences]

        for embedding in self.embeddings:
            embedding.embed(sentences)

    @property
    def embedding_type(self) -> str:
        return self.__embedding_type

    @property
    def embedding_length(self) -> int:
        return self.__embedding_length

    def _add_embeddings_internal(self, sentences: List[Sentence]) -> List[Sentence]:

        for embedding in self.embeddings:
            embedding._add_embeddings_internal(sentences)

        return sentences

    def __str__(self):
        return f'StackedEmbeddings [{",".join([str(e) for e in self.embeddings])}]'


class WordEmbeddings(TokenEmbeddings):
    """Standard static word embeddings, such as GloVe or FastText."""

    def __init__(self, embeddings: str):
        """
        Initializes classic word embeddings. Constructor downloads required files if not there.
        :param embeddings: one of: 'glove', 'extvec', 'crawl' or two-letter language code.
        If you want to use a custom embedding file, just pass the path to the embeddings as embeddings variable.
        """

        old_base_path = 'https://s3.eu-central-1.amazonaws.com/alan-nlp/resources/embeddings/'
        base_path = 'https://s3.eu-central-1.amazonaws.com/alan-nlp/resources/embeddings-v0.3/'
        embeddings_path_v4 = 'https://s3.eu-central-1.amazonaws.com/alan-nlp/resources/embeddings-v0.4/'

        cache_dir = Path('embeddings')

        # GLOVE embeddings
        if embeddings.lower() == 'glove' or embeddings.lower() == 'en-glove':
            cached_path(f'{old_base_path}glove.gensim.vectors.npy', cache_dir=cache_dir)
            embeddings = cached_path(f'{old_base_path}glove.gensim', cache_dir=cache_dir)

        # KOMNIOS embeddings
        elif embeddings.lower() == 'extvec' or embeddings.lower() == 'en-extvec':
            cached_path(f'{old_base_path}extvec.gensim.vectors.npy', cache_dir=cache_dir)
            embeddings = cached_path(f'{old_base_path}extvec.gensim', cache_dir=cache_dir)

        # FT-CRAWL embeddings
        elif embeddings.lower() == 'crawl' or embeddings.lower() == 'en-crawl':
            cached_path(f'{base_path}en-fasttext-crawl-300d-1M.vectors.npy', cache_dir=cache_dir)
            embeddings = cached_path(f'{base_path}en-fasttext-crawl-300d-1M', cache_dir=cache_dir)

        # FT-CRAWL embeddings
        elif embeddings.lower() == 'news' or embeddings.lower() == 'en-news' or embeddings.lower() == 'en':
            cached_path(f'{base_path}en-fasttext-news-300d-1M.vectors.npy', cache_dir=cache_dir)
            embeddings = cached_path(f'{base_path}en-fasttext-news-300d-1M', cache_dir=cache_dir)

        # twitter embeddings
        elif embeddings.lower() == 'twitter' or embeddings.lower() == 'en-twitter':
            cached_path(f'{old_base_path}twitter.gensim.vectors.npy', cache_dir=cache_dir)
            embeddings = cached_path(f'{old_base_path}twitter.gensim', cache_dir=cache_dir)

        # two-letter language code wiki embeddings
        elif len(embeddings.lower()) == 2:
            cached_path(f'{embeddings_path_v4}{embeddings}-wiki-fasttext-300d-1M.vectors.npy', cache_dir=cache_dir)
            embeddings = cached_path(f'{embeddings_path_v4}{embeddings}-wiki-fasttext-300d-1M', cache_dir=cache_dir)

        # two-letter language code wiki embeddings
        elif len(embeddings.lower()) == 7 and embeddings.endswith('-wiki'):
            cached_path(f'{embeddings_path_v4}{embeddings[:2]}-wiki-fasttext-300d-1M.vectors.npy', cache_dir=cache_dir)
            embeddings = cached_path(f'{embeddings_path_v4}{embeddings[:2]}-wiki-fasttext-300d-1M', cache_dir=cache_dir)

        # two-letter language code crawl embeddings
        elif len(embeddings.lower()) == 8 and embeddings.endswith('-crawl'):
            cached_path(f'{embeddings_path_v4}{embeddings[:2]}-crawl-fasttext-300d-1M.vectors.npy', cache_dir=cache_dir)
            embeddings = cached_path(f'{embeddings_path_v4}{embeddings[:2]}-crawl-fasttext-300d-1M',
                                     cache_dir=cache_dir)

        elif not Path(embeddings).exists():
            raise ValueError(f'The given embeddings "{embeddings}" is not available or is not a valid path.')

        self.name: str = str(embeddings)
        self.static_embeddings = True

        self.precomputed_word_embeddings = gensim.models.KeyedVectors.load(str(embeddings))

        self.__embedding_length: int = self.precomputed_word_embeddings.vector_size
        super().__init__()

    @property
    def embedding_length(self) -> int:
        return self.__embedding_length

    def _add_embeddings_internal(self, sentences: List[Sentence]) -> List[Sentence]:

        for i, sentence in enumerate(sentences):

            for token, token_idx in zip(sentence.tokens, range(len(sentence.tokens))):
                token: Token = token

                if token.text in self.precomputed_word_embeddings:
                    word_embedding = self.precomputed_word_embeddings[token.text]
                elif token.text.lower() in self.precomputed_word_embeddings:
                    word_embedding = self.precomputed_word_embeddings[token.text.lower()]
                elif re.sub(r'\d', '#', token.text.lower()) in self.precomputed_word_embeddings:
                    word_embedding = self.precomputed_word_embeddings[re.sub(r'\d', '#', token.text.lower())]
                elif re.sub(r'\d', '0', token.text.lower()) in self.precomputed_word_embeddings:
                    word_embedding = self.precomputed_word_embeddings[re.sub(r'\d', '0', token.text.lower())]
                else:
                    word_embedding = np.zeros(self.embedding_length, dtype='float')

                word_embedding = torch.FloatTensor(word_embedding)

                token.set_embedding(self.name, word_embedding)

        return sentences

    def __str__(self):
        return self.name


<<<<<<< HEAD
=======
class FlairEmbeddings(TokenEmbeddings):

    def __init__(self, model:str):
        super().__init__()

        # first, make pass over corpus to produce embeddings
        self.word_embeddings = {}
        self.word_count = {}

        # since our statistics change, we re-compute embeddings dynamically
        self.static_embeddings = False

        # internally use CharLM embeddings
        self.context_embeddings: CharLMEmbeddings = CharLMEmbeddings(model)
        self.embedding_length = self.context_embeddings.embedding_length * 2
        self.name = self.context_embeddings.name + '-flair'

    def train(self, mode=True):
        super().train(mode=mode)
        if mode:
            # if embeddings are dynamic, they need to be recomputed from scratch each time we do a training run
            log.debug('train mode resetting embeddings')
            self.word_embeddings = {}
            self.word_count = {}

    def _add_embeddings_internal(self, sentences: List[Sentence]) -> List[Sentence]:
        self.context_embeddings.embed(sentences)

        # first, update embeddings of entire batch
        for sentence in sentences:
            for token in sentence.tokens:
                if token.text not in self.word_embeddings:
                    self.word_embeddings[token.text] = token._embeddings[self.context_embeddings.name].cpu()
                    self.word_count[token.text] = 1
                else:
                    self.word_embeddings[token.text] = torch.add(self.word_embeddings[token.text],
                                                                 token._embeddings[self.context_embeddings.name])
                    self.word_count[token.text] += 1

        # add embeddings
        for sentence in sentences:
            for token in sentence.tokens:
                if token.text in self.word_embeddings:
                    base = self.word_embeddings[token.text] / self.word_count[token.text]
                else:
                    base = token._embeddings[self.context_embeddings.name]

                token.set_embedding(self.name, base)

        return sentences

    def embedding_length(self) -> int:
        return self.embedding_length

    def __str__(self):
        return self.name


class ELMoEmbeddings(TokenEmbeddings):
    """Contextual word embeddings using word-level LM, as proposed in Peters et al., 2018."""

    def __init__(self, model: str = 'original'):
        super().__init__()

        try:
            import allennlp.commands.elmo
        except:
            log.warning('-' * 100)
            log.warning('ATTENTION! The library "allennlp" is not installed!')
            log.warning('To use ELMoEmbeddings, please first install with "pip install allennlp"')
            log.warning('-' * 100)
            pass

        self.name = 'elmo-' + model
        self.static_embeddings = True

        # the default model for ELMo is the 'original' model, which is very large
        options_file = allennlp.commands.elmo.DEFAULT_OPTIONS_FILE
        weight_file = allennlp.commands.elmo.DEFAULT_WEIGHT_FILE
        # alternatively, a small, medium or portuguese model can be selected by passing the appropriate mode name
        if model == 'small':
            options_file = 'https://s3-us-west-2.amazonaws.com/allennlp/models/elmo/2x1024_128_2048cnn_1xhighway/elmo_2x1024_128_2048cnn_1xhighway_options.json'
            weight_file = 'https://s3-us-west-2.amazonaws.com/allennlp/models/elmo/2x1024_128_2048cnn_1xhighway/elmo_2x1024_128_2048cnn_1xhighway_weights.hdf5'
        if model == 'medium':
            options_file = 'https://s3-us-west-2.amazonaws.com/allennlp/models/elmo/2x2048_256_2048cnn_1xhighway/elmo_2x2048_256_2048cnn_1xhighway_options.json'
            weight_file = 'https://s3-us-west-2.amazonaws.com/allennlp/models/elmo/2x2048_256_2048cnn_1xhighway/elmo_2x2048_256_2048cnn_1xhighway_weights.hdf5'
        if model == 'pt' or model == 'portuguese':
            options_file = 'https://s3-us-west-2.amazonaws.com/allennlp/models/elmo/contributed/pt/elmo_pt_options.json'
            weight_file = 'https://s3-us-west-2.amazonaws.com/allennlp/models/elmo/contributed/pt/elmo_pt_weights.hdf5'

        # put on Cuda if available
        cuda_device = 0 if torch.cuda.is_available() else -1
        self.ee = allennlp.commands.elmo.ElmoEmbedder(options_file=options_file,
                                                      weight_file=weight_file,
                                                      cuda_device=cuda_device)

        # embed a dummy sentence to determine embedding_length
        dummy_sentence: Sentence = Sentence()
        dummy_sentence.add_token(Token('hello'))
        embedded_dummy = self.embed(dummy_sentence)
        self.__embedding_length: int = len(embedded_dummy[0].get_token(1).get_embedding())

    @property
    def embedding_length(self) -> int:
        return self.__embedding_length

    def _add_embeddings_internal(self, sentences: List[Sentence]) -> List[Sentence]:

        sentence_words: List[List[str]] = []
        for sentence in sentences:
            sentence_words.append([token.text for token in sentence])

        embeddings = self.ee.embed_batch(sentence_words)

        for i, sentence in enumerate(sentences):

            sentence_embeddings = embeddings[i]

            for token, token_idx in zip(sentence.tokens, range(len(sentence.tokens))):
                token: Token = token

                embedding = torch.cat([torch.FloatTensor(sentence_embeddings[0, token_idx, :]),
                                       torch.FloatTensor(sentence_embeddings[1, token_idx, :]),
                                       torch.FloatTensor(sentence_embeddings[2, token_idx, :])], 0)

                word_embedding = torch.autograd.Variable(embedding)
                token.set_embedding(self.name, word_embedding)

        return sentences

    def extra_repr(self):
        return 'model={}'.format(self.name)

    def __str__(self):
        return self.name

>>>>>>> 01e3fe6d
class CharacterEmbeddings(TokenEmbeddings):
    """Character embeddings of words, as proposed in Lample et al., 2016."""

    def __init__(self, path_to_char_dict: str = None):
        """Uses the default character dictionary if none provided."""

        super(CharacterEmbeddings, self).__init__()
        self.name = 'Char'
        self.static_embeddings = False

        # use list of common characters if none provided
        if path_to_char_dict is None:
            self.char_dictionary: Dictionary = Dictionary.load('common-chars')
        else:
            self.char_dictionary: Dictionary = Dictionary.load_from_file(path_to_char_dict)

        self.char_embedding_dim: int = 25
        self.hidden_size_char: int = 25
        self.char_embedding = torch.nn.Embedding(len(self.char_dictionary.item2idx), self.char_embedding_dim)
        self.char_rnn = torch.nn.LSTM(self.char_embedding_dim, self.hidden_size_char, num_layers=1,
                                      bidirectional=True)

        self.__embedding_length = self.char_embedding_dim * 2

    @property
    def embedding_length(self) -> int:
        return self.__embedding_length

    def _add_embeddings_internal(self, sentences: List[Sentence]):

        for sentence in sentences:

            tokens_char_indices = []

            # translate words in sentence into ints using dictionary
            for token in sentence.tokens:
                token: Token = token
                char_indices = [self.char_dictionary.get_idx_for_item(char) for char in token.text]
                tokens_char_indices.append(char_indices)

            # sort words by length, for batching and masking
            tokens_sorted_by_length = sorted(tokens_char_indices, key=lambda p: len(p), reverse=True)
            d = {}
            for i, ci in enumerate(tokens_char_indices):
                for j, cj in enumerate(tokens_sorted_by_length):
                    if ci == cj:
                        d[j] = i
                        continue
            chars2_length = [len(c) for c in tokens_sorted_by_length]
            longest_token_in_sentence = max(chars2_length)
            tokens_mask = np.zeros((len(tokens_sorted_by_length), longest_token_in_sentence), dtype='int')
            for i, c in enumerate(tokens_sorted_by_length):
                tokens_mask[i, :chars2_length[i]] = c

            tokens_mask = torch.LongTensor(tokens_mask)

            # chars for rnn processing
            chars = tokens_mask
            if torch.cuda.is_available():
                chars = chars.cuda()

            character_embeddings = self.char_embedding(chars).transpose(0, 1)

            packed = torch.nn.utils.rnn.pack_padded_sequence(character_embeddings, chars2_length)

            lstm_out, self.hidden = self.char_rnn(packed)

            outputs, output_lengths = torch.nn.utils.rnn.pad_packed_sequence(lstm_out)
            outputs = outputs.transpose(0, 1)
            chars_embeds_temp = torch.FloatTensor(torch.zeros((outputs.size(0), outputs.size(2))))
            if torch.cuda.is_available():
                chars_embeds_temp = chars_embeds_temp.cuda()
            for i, index in enumerate(output_lengths):
                chars_embeds_temp[i] = outputs[i, index - 1]
            character_embeddings = chars_embeds_temp.clone()
            for i in range(character_embeddings.size(0)):
                character_embeddings[d[i]] = chars_embeds_temp[i]

            for token_number, token in enumerate(sentence.tokens):
                token.set_embedding(self.name, character_embeddings[token_number])

    def __str__(self):
        return self.name


class FlairEmbeddings(TokenEmbeddings):
    """Contextual string embeddings of words, as proposed in Akbik et al., 2018."""

    def __init__(self, model: str, detach: bool = True, use_cache: bool = False, cache_directory: Path = None):
        """
        initializes contextual string embeddings using a character-level language model.
        :param model: model string, one of 'news-forward', 'news-backward', 'news-forward-fast', 'news-backward-fast',
                'mix-forward', 'mix-backward', 'german-forward', 'german-backward', 'polish-backward', 'polish-forward'
                depending on which character language model is desired.
        :param detach: if set to False, the gradient will propagate into the language model. this dramatically slows down
                training and often leads to worse results, so not recommended.
        :param use_cache: if set to False, will not write embeddings to file for later retrieval. this saves disk space but will
                not allow re-use of once computed embeddings that do not fit into memory
        :param cache_directory: if cache_directory is not set, the cache will be written to ~/.flair/embeddings. otherwise the cache
                is written to the provided directory.
        """
        super().__init__()

        cache_dir = Path('embeddings')

        # multilingual forward (English, German, French, Italian, Dutch, Polish)
        if model.lower() == 'multi-forward':
            base_path = 'https://s3.eu-central-1.amazonaws.com/alan-nlp/resources/embeddings-v0.4/lm-multi-forward-v0.1.pt'
            model = cached_path(base_path, cache_dir=cache_dir)
        # multilingual backward  (English, German, French, Italian, Dutch, Polish)
        elif model.lower() == 'multi-backward':
            base_path = 'https://s3.eu-central-1.amazonaws.com/alan-nlp/resources/embeddings-v0.4/lm-multi-backward-v0.1.pt'
            model = cached_path(base_path, cache_dir=cache_dir)

        # news-english-forward
        elif model.lower() == 'news-forward':
            base_path = 'https://s3.eu-central-1.amazonaws.com/alan-nlp/resources/embeddings/lm-news-english-forward-v0.2rc.pt'
            model = cached_path(base_path, cache_dir=cache_dir)

        # news-english-backward
        elif model.lower() == 'news-backward':
            base_path = 'https://s3.eu-central-1.amazonaws.com/alan-nlp/resources/embeddings/lm-news-english-backward-v0.2rc.pt'
            model = cached_path(base_path, cache_dir=cache_dir)

        # news-english-forward
        elif model.lower() == 'news-forward-fast':
            base_path = 'https://s3.eu-central-1.amazonaws.com/alan-nlp/resources/embeddings/lm-news-english-forward-1024-v0.2rc.pt'
            model = cached_path(base_path, cache_dir=cache_dir)

        # news-english-backward
        elif model.lower() == 'news-backward-fast':
            base_path = 'https://s3.eu-central-1.amazonaws.com/alan-nlp/resources/embeddings/lm-news-english-backward-1024-v0.2rc.pt'
            model = cached_path(base_path, cache_dir=cache_dir)

        # mix-english-forward
        elif model.lower() == 'mix-forward':
            base_path = 'https://s3.eu-central-1.amazonaws.com/alan-nlp/resources/embeddings/lm-mix-english-forward-v0.2rc.pt'
            model = cached_path(base_path, cache_dir=cache_dir)

        # mix-english-backward
        elif model.lower() == 'mix-backward':
            base_path = 'https://s3.eu-central-1.amazonaws.com/alan-nlp/resources/embeddings/lm-mix-english-backward-v0.2rc.pt'
            model = cached_path(base_path, cache_dir=cache_dir)

        # mix-german-forward
        elif model.lower() == 'german-forward' or model.lower() == 'de-forward':
            base_path = 'https://s3.eu-central-1.amazonaws.com/alan-nlp/resources/embeddings/lm-mix-german-forward-v0.2rc.pt'
            model = cached_path(base_path, cache_dir=cache_dir)

        # mix-german-backward
        elif model.lower() == 'german-backward' or model.lower() == 'de-backward':
            base_path = 'https://s3.eu-central-1.amazonaws.com/alan-nlp/resources/embeddings/lm-mix-german-backward-v0.2rc.pt'
            model = cached_path(base_path, cache_dir=cache_dir)

        # common crawl Polish forward
        elif model.lower() == 'polish-forward' or model.lower() == 'pl-forward':
            base_path = 'https://s3.eu-central-1.amazonaws.com/alan-nlp/resources/embeddings/lm-polish-forward-v0.2.pt'
            model = cached_path(base_path, cache_dir=cache_dir)

        # common crawl Polish backward
        elif model.lower() == 'polish-backward' or model.lower() == 'pl-backward':
            base_path = 'https://s3.eu-central-1.amazonaws.com/alan-nlp/resources/embeddings/lm-polish-backward-v0.2.pt'
            model = cached_path(base_path, cache_dir=cache_dir)

        # Slovenian forward
        elif model.lower() == 'slovenian-forward' or model.lower() == 'sl-forward':
            base_path = 'https://s3.eu-central-1.amazonaws.com/alan-nlp/resources/embeddings-v0.3/lm-sl-large-forward-v0.1.pt'
            model = cached_path(base_path, cache_dir=cache_dir)
        # Slovenian backward
        elif model.lower() == 'slovenian-backward' or model.lower() == 'sl-backward':
            base_path = 'https://s3.eu-central-1.amazonaws.com/alan-nlp/resources/embeddings-v0.3/lm-sl-large-backward-v0.1.pt'
            model = cached_path(base_path, cache_dir=cache_dir)

        # Bulgarian forward
        elif model.lower() == 'bulgarian-forward' or model.lower() == 'bg-forward':
            base_path = 'https://s3.eu-central-1.amazonaws.com/alan-nlp/resources/embeddings-v0.3/lm-bg-small-forward-v0.1.pt'
            model = cached_path(base_path, cache_dir=cache_dir)
        # Bulgarian backward
        elif model.lower() == 'bulgarian-backward' or model.lower() == 'bg-backward':
            base_path = 'https://s3.eu-central-1.amazonaws.com/alan-nlp/resources/embeddings-v0.3/lm-bg-small-backward-v0.1.pt'
            model = cached_path(base_path, cache_dir=cache_dir)

        # Dutch forward
        elif model.lower() == 'dutch-forward' or model.lower() == 'nl-forward':
            base_path = 'https://s3.eu-central-1.amazonaws.com/alan-nlp/resources/embeddings-v0.4/lm-nl-large-forward-v0.1.pt'
            model = cached_path(base_path, cache_dir=cache_dir)
        # Dutch backward
        elif model.lower() == 'dutch-backward' or model.lower() == 'nl-backward':
            base_path = 'https://s3.eu-central-1.amazonaws.com/alan-nlp/resources/embeddings-v0.4/lm-nl-large-backward-v0.1.pt'
            model = cached_path(base_path, cache_dir=cache_dir)

        # Swedish forward
        elif model.lower() == 'swedish-forward' or model.lower() == 'sv-forward':
            base_path = 'https://s3.eu-central-1.amazonaws.com/alan-nlp/resources/embeddings-v0.4/lm-sv-large-forward-v0.1.pt'
            model = cached_path(base_path, cache_dir=cache_dir)
        # Swedish backward
        elif model.lower() == 'swedish-backward' or model.lower() == 'sv-backward':
            base_path = 'https://s3.eu-central-1.amazonaws.com/alan-nlp/resources/embeddings-v0.4/lm-sv-large-backward-v0.1.pt'
            model = cached_path(base_path, cache_dir=cache_dir)

        # French forward
        elif model.lower() == 'french-forward' or model.lower() == 'fr-forward':
            base_path = 'https://s3.eu-central-1.amazonaws.com/alan-nlp/resources/embeddings/lm-fr-charlm-forward.pt'
            model = cached_path(base_path, cache_dir=cache_dir)
        # French backward
        elif model.lower() == 'french-backward' or model.lower() == 'fr-backward':
            base_path = 'https://s3.eu-central-1.amazonaws.com/alan-nlp/resources/embeddings/lm-fr-charlm-backward.pt'
            model = cached_path(base_path, cache_dir=cache_dir)

        # Czech forward
        elif model.lower() == 'czech-forward' or model.lower() == 'cs-forward':
            base_path = 'https://s3.eu-central-1.amazonaws.com/alan-nlp/resources/embeddings-v0.4/lm-cs-large-forward-v0.1.pt'
            model = cached_path(base_path, cache_dir=cache_dir)
        # Czech backward
        elif model.lower() == 'czech-backward' or model.lower() == 'cs-backward':
            base_path = 'https://s3.eu-central-1.amazonaws.com/alan-nlp/resources/embeddings-v0.4/lm-cs-large-backward-v0.1.pt'
            model = cached_path(base_path, cache_dir=cache_dir)

        # Portuguese forward
        elif model.lower() == 'portuguese-forward' or model.lower() == 'pt-forward':
            base_path = 'https://s3.eu-central-1.amazonaws.com/alan-nlp/resources/embeddings-v0.4/lm-pt-forward.pt'
            model = cached_path(base_path, cache_dir=cache_dir)
        # Portuguese backward
        elif model.lower() == 'portuguese-backward' or model.lower() == 'pt-backward':
            base_path = 'https://s3.eu-central-1.amazonaws.com/alan-nlp/resources/embeddings-v0.4/lm-pt-backward.pt'
            model = cached_path(base_path, cache_dir=cache_dir)

        elif not Path(model).exists():
            raise ValueError(f'The given model "{model}" is not available or is not a valid path.')

        self.name = str(model)
        self.static_embeddings = detach

        from flair.models import LanguageModel
        self.lm = LanguageModel.load_language_model(model)
        self.detach = detach

        self.is_forward_lm: bool = self.lm.is_forward_lm

        # initialize cache if use_cache set
        self.cache = None
        if use_cache:
            cache_path = Path(f'{self.name}-tmp-cache.sqllite') if not cache_directory else \
                cache_directory / f'{self.name}-tmp-cache.sqllite'
            from sqlitedict import SqliteDict
            self.cache = SqliteDict(str(cache_path), autocommit=True)

        # embed a dummy sentence to determine embedding_length
        dummy_sentence: Sentence = Sentence()
        dummy_sentence.add_token(Token('hello'))
        embedded_dummy = self.embed(dummy_sentence)
        self.__embedding_length: int = len(embedded_dummy[0].get_token(1).get_embedding())

        # set to eval mode
        self.eval()

    def train(self, mode=True):
        pass

    def __getstate__(self):
        # Copy the object's state from self.__dict__ which contains
        # all our instance attributes. Always use the dict.copy()
        # method to avoid modifying the original state.
        state = self.__dict__.copy()
        # Remove the unpicklable entries.
        state['cache'] = None
        return state

    @property
    def embedding_length(self) -> int:
        return self.__embedding_length

    def _add_embeddings_internal(self, sentences: List[Sentence]) -> List[Sentence]:

        # if cache is used, try setting embeddings from cache first
        if 'cache' in self.__dict__ and self.cache is not None:

            # try populating embeddings from cache
            all_embeddings_retrieved_from_cache: bool = True
            for sentence in sentences:
                key = sentence.to_tokenized_string()
                embeddings = self.cache.get(key)

                if not embeddings:
                    all_embeddings_retrieved_from_cache = False
                    break
                else:
                    for token, embedding in zip(sentence, embeddings):
                        token.set_embedding(self.name, torch.FloatTensor(embedding))

            if all_embeddings_retrieved_from_cache:
                return sentences

        with torch.no_grad():

            # if this is not possible, use LM to generate embedding. First, get text sentences
            text_sentences = [sentence.to_tokenized_string() for sentence in sentences]

            longest_character_sequence_in_batch: int = len(max(text_sentences, key=len))

            # pad strings with whitespaces to longest sentence
            sentences_padded: List[str] = []
            append_padded_sentence = sentences_padded.append

            end_marker = ' '
            extra_offset = 1
            for sentence_text in text_sentences:
                pad_by = longest_character_sequence_in_batch - len(sentence_text)
                if self.is_forward_lm:
                    padded = '\n{}{}{}'.format(sentence_text, end_marker, pad_by * ' ')
                    append_padded_sentence(padded)
                else:
                    padded = '\n{}{}{}'.format(sentence_text[::-1], end_marker, pad_by * ' ')
                    append_padded_sentence(padded)

            # get hidden states from language model
            all_hidden_states_in_lm = self.lm.get_representation(sentences_padded, self.detach)

            # take first or last hidden states from language model as word representation
            for i, sentence in enumerate(sentences):
                sentence_text = sentence.to_tokenized_string()

                offset_forward: int = extra_offset
                offset_backward: int = len(sentence_text) + extra_offset

                for token in sentence.tokens:
                    token: Token = token

                    offset_forward += len(token.text)

                    if self.is_forward_lm:
                        offset = offset_forward
                    else:
                        offset = offset_backward

                    embedding = all_hidden_states_in_lm[offset, i, :]

                    # if self.tokenized_lm or token.whitespace_after:
                    offset_forward += 1
                    offset_backward -= 1

                    offset_backward -= len(token.text)

                    token.set_embedding(self.name, embedding)

        if 'cache' in self.__dict__ and self.cache is not None:
            for sentence in sentences:
                self.cache[sentence.to_tokenized_string()] = [token._embeddings[self.name].tolist() for token in
                                                              sentence]

        return sentences

    def __str__(self):
        return self.name


class PooledFlairEmbeddings(TokenEmbeddings):

    def __init__(self,
                 contextual_embeddings: Union[str, FlairEmbeddings],
                 pooling: str = 'fade',
                 only_capitalized: bool = False,
                 **kwargs):

        super().__init__()

        # use the character language model embeddings as basis
        if type(contextual_embeddings) is str:
            self.context_embeddings: FlairEmbeddings = FlairEmbeddings(contextual_embeddings, **kwargs)
        else:
            self.context_embeddings: FlairEmbeddings = contextual_embeddings

        # length is twice the original character LM embedding length
        self.embedding_length = self.context_embeddings.embedding_length * 2
        self.name = self.context_embeddings.name + '-context'

        # these fields are for the embedding memory
        self.word_embeddings = {}
        self.word_count = {}

        # whether to add only capitalized words to memory (faster runtime and lower memory consumption)
        self.only_capitalized = only_capitalized

        # we re-compute embeddings dynamically at each epoch
        self.static_embeddings = False

        # set the memory method
        self.pooling = pooling
        if pooling == 'mean':
            self.aggregate_op = torch.add
        elif pooling == 'fade':
            self.aggregate_op = torch.add
        elif pooling == 'max':
            self.aggregate_op = torch.max
        elif pooling == 'min':
            self.aggregate_op = torch.min

    def train(self, mode=True):
        super().train(mode=mode)
        if mode:
            # memory is wiped each time we do a training run
            print('train mode resetting embeddings')
            self.word_embeddings = {}
            self.word_count = {}

    def _add_embeddings_internal(self, sentences: List[Sentence]) -> List[Sentence]:

        self.context_embeddings.embed(sentences)

        # if we keep a pooling, it needs to be updated continuously
        for sentence in sentences:
            for token in sentence.tokens:

                # update embedding
                local_embedding = token._embeddings[self.context_embeddings.name]

                if token.text[0].isupper() or not self.only_capitalized:

                    if token.text not in self.word_embeddings:
                        self.word_embeddings[token.text] = local_embedding
                        self.word_count[token.text] = 1
                    else:
                        aggregated_embedding = self.aggregate_op(self.word_embeddings[token.text], local_embedding)
                        if self.pooling == 'fade':
                            aggregated_embedding /= 2
                        self.word_embeddings[token.text] = aggregated_embedding
                        self.word_count[token.text] += 1

        # add embeddings after updating
        for sentence in sentences:
            for token in sentence.tokens:
                if token.text in self.word_embeddings:
                    base = self.word_embeddings[token.text] / self.word_count[token.text] \
                        if self.pooling == 'mean' else self.word_embeddings[token.text]
                else:
                    base = token._embeddings[self.context_embeddings.name]

                token.set_embedding(self.name, base)

        return sentences

    def embedding_length(self) -> int:
        return self.embedding_length


class ELMoEmbeddings(TokenEmbeddings):
    """Contextual word embeddings using word-level LM, as proposed in Peters et al., 2018."""

    def __init__(self, model: str = 'original'):
        super().__init__()

        try:
            import allennlp.commands.elmo
        except:
            print('\n\n----------------------------------------')
            print('ACHTUNG! The library "allennlp" is not installed!\n')
            print('To use ELMoEmbeddings, please first install with "pip install allennlp"')
            print('----------------------------------------\n\n')
            pass

        self.name = 'elmo-' + model
        self.static_embeddings = True

        # the default model for ELMo is the 'original' model, which is very large
        options_file = allennlp.commands.elmo.DEFAULT_OPTIONS_FILE
        weight_file = allennlp.commands.elmo.DEFAULT_WEIGHT_FILE
        # alternatively, a small, medium or portuguese model can be selected by passing the appropriate mode name
        if model == 'small':
            options_file = 'https://s3-us-west-2.amazonaws.com/allennlp/models/elmo/2x1024_128_2048cnn_1xhighway/elmo_2x1024_128_2048cnn_1xhighway_options.json'
            weight_file = 'https://s3-us-west-2.amazonaws.com/allennlp/models/elmo/2x1024_128_2048cnn_1xhighway/elmo_2x1024_128_2048cnn_1xhighway_weights.hdf5'
        if model == 'medium':
            options_file = 'https://s3-us-west-2.amazonaws.com/allennlp/models/elmo/2x2048_256_2048cnn_1xhighway/elmo_2x2048_256_2048cnn_1xhighway_options.json'
            weight_file = 'https://s3-us-west-2.amazonaws.com/allennlp/models/elmo/2x2048_256_2048cnn_1xhighway/elmo_2x2048_256_2048cnn_1xhighway_weights.hdf5'
        if model == 'pt' or model == 'portuguese':
            options_file = 'https://s3-us-west-2.amazonaws.com/allennlp/models/elmo/contributed/pt/elmo_pt_options.json'
            weight_file = 'https://s3-us-west-2.amazonaws.com/allennlp/models/elmo/contributed/pt/elmo_pt_weights.hdf5'

        # put on Cuda if available
        cuda_device = 0 if torch.cuda.is_available() else -1
        self.ee = allennlp.commands.elmo.ElmoEmbedder(options_file=options_file,
                                                      weight_file=weight_file,
                                                      cuda_device=cuda_device)

        # embed a dummy sentence to determine embedding_length
        dummy_sentence: Sentence = Sentence()
        dummy_sentence.add_token(Token('hello'))
        embedded_dummy = self.embed(dummy_sentence)
        self.__embedding_length: int = len(embedded_dummy[0].get_token(1).get_embedding())

    @property
    def embedding_length(self) -> int:
        return self.__embedding_length

    def _add_embeddings_internal(self, sentences: List[Sentence]) -> List[Sentence]:

        sentence_words: List[List[str]] = []
        for sentence in sentences:
            sentence_words.append([token.text for token in sentence])

        embeddings = self.ee.embed_batch(sentence_words)

        for i, sentence in enumerate(sentences):

            sentence_embeddings = embeddings[i]

            for token, token_idx in zip(sentence.tokens, range(len(sentence.tokens))):
                token: Token = token

                embedding = torch.cat([torch.FloatTensor(sentence_embeddings[0, token_idx, :]),
                                       torch.FloatTensor(sentence_embeddings[1, token_idx, :]),
                                       torch.FloatTensor(sentence_embeddings[2, token_idx, :])], 0)

                word_embedding = torch.autograd.Variable(embedding)
                token.set_embedding(self.name, word_embedding)

        return sentences

    def extra_repr(self):
        return 'model={}'.format(self.name)

    def __str__(self):
        return self.name


class BertEmbeddings(TokenEmbeddings):

    def __init__(self,
                 bert_model: str = 'bert-base-uncased',
                 layers: str = '-1,-2,-3,-4',
                 pooling_operation: str = 'first'):
        """
        Bidirectional transformer embeddings of words, as proposed in Devlin et al., 2018.
        :param bert_model: name of BERT model ('')
        :param layers: string indicating which layers to take for embedding
        :param pooling_operation: how to get from token piece embeddings to token embedding. Either pool them and take
        the average ('mean') or use first word piece embedding as token embedding ('first)
        """
        super().__init__()

        if bert_model not in PRETRAINED_MODEL_ARCHIVE_MAP.keys():
            raise ValueError('Provided bert-model is not available.')

        self.tokenizer = BertTokenizer.from_pretrained(bert_model)
        self.model = BertModel.from_pretrained(bert_model)
        self.layer_indexes = [int(x) for x in layers.split(",")]
        self.pooling_operation = pooling_operation
        self.name = str(bert_model)
        self.static_embeddings = True

    class BertInputFeatures(object):
        """Private helper class for holding BERT-formatted features"""

        def __init__(self, unique_id, tokens, input_ids, input_mask, input_type_ids, token_subtoken_count):
            self.unique_id = unique_id
            self.tokens = tokens
            self.input_ids = input_ids
            self.input_mask = input_mask
            self.input_type_ids = input_type_ids
            self.token_subtoken_count = token_subtoken_count

    def _convert_sentences_to_features(self, sentences, max_sequence_length: int) -> [BertInputFeatures]:

        max_sequence_length = max_sequence_length + 2

        features: List[BertEmbeddings.BertInputFeatures] = []
        for (sentence_index, sentence) in enumerate(sentences):

            bert_tokenization: List[str] = []
            token_subtoken_count: Dict[int, int] = {}

            for token in sentence:
                subtokens = self.tokenizer.tokenize(token.text)
                bert_tokenization.extend(subtokens)
                token_subtoken_count[token.idx] = len(subtokens)

            if len(bert_tokenization) > max_sequence_length - 2:
                bert_tokenization = bert_tokenization[0:(max_sequence_length - 2)]

            tokens = []
            input_type_ids = []
            tokens.append("[CLS]")
            input_type_ids.append(0)
            for token in bert_tokenization:
                tokens.append(token)
                input_type_ids.append(0)
            tokens.append("[SEP]")
            input_type_ids.append(0)

            input_ids = self.tokenizer.convert_tokens_to_ids(tokens)
            # The mask has 1 for real tokens and 0 for padding tokens. Only real
            # tokens are attended to.
            input_mask = [1] * len(input_ids)

            # Zero-pad up to the sequence length.
            while len(input_ids) < max_sequence_length:
                input_ids.append(0)
                input_mask.append(0)
                input_type_ids.append(0)

            features.append(BertEmbeddings.BertInputFeatures(
                unique_id=sentence_index,
                tokens=tokens,
                input_ids=input_ids,
                input_mask=input_mask,
                input_type_ids=input_type_ids,
                token_subtoken_count=token_subtoken_count))

        return features

    def _add_embeddings_internal(self, sentences: List[Sentence]) -> List[Sentence]:
        """Add embeddings to all words in a list of sentences. If embeddings are already added,
        updates only if embeddings are non-static."""

        # first, find longest sentence in batch
        longest_sentence_in_batch: int = len(
            max([self.tokenizer.tokenize(sentence.to_tokenized_string()) for sentence in sentences], key=len))

        # prepare id maps for BERT model
        features = self._convert_sentences_to_features(sentences, longest_sentence_in_batch)
        if torch.cuda.is_available():
            all_input_ids = torch.tensor([f.input_ids for f in features], dtype=torch.long).cuda()
            all_input_masks = torch.tensor([f.input_mask for f in features], dtype=torch.long).cuda()
        else:
            all_input_ids = torch.tensor([f.input_ids for f in features], dtype=torch.long)
            all_input_masks = torch.tensor([f.input_mask for f in features], dtype=torch.long)

        # put encoded batch through BERT model to get all hidden states of all encoder layers
        self.model.eval()
        all_encoder_layers, _ = self.model(all_input_ids, token_type_ids=None, attention_mask=all_input_masks)

        with torch.no_grad():

            for sentence_index, sentence in enumerate(sentences):

                feature = features[sentence_index]

                # get aggregated embeddings for each BERT-subtoken in sentence
                subtoken_embeddings = []
                for token_index, _ in enumerate(feature.tokens):
                    all_layers = []
                    for layer_index in self.layer_indexes:
                        layer_output = all_encoder_layers[int(layer_index)].detach().cpu()[sentence_index]
                        all_layers.append(layer_output[token_index])

                    subtoken_embeddings.append(torch.cat(all_layers))

                # get the current sentence object
                token_idx = 0
                for token in sentence:
                    # add concatenated embedding to sentence
                    token_idx += 1

                    if self.pooling_operation == 'first':
                        # use first subword embedding if pooling operation is 'first'
                        token.set_embedding(self.name, subtoken_embeddings[token_idx])
                    else:
                        # otherwise, do a mean over all subwords in token
                        embeddings = subtoken_embeddings[token_idx:token_idx + feature.token_subtoken_count[token.idx]]
                        embeddings = [embedding.unsqueeze(0) for embedding in embeddings]
                        mean = torch.mean(torch.cat(embeddings, dim=0), dim=0)
                        token.set_embedding(self.name, mean)

                    token_idx += feature.token_subtoken_count[token.idx] - 1

        return sentences

    @property
    @abstractmethod
    def embedding_length(self) -> int:
        """Returns the length of the embedding vector."""
        return len(self.layer_indexes) * self.model.config.hidden_size


class CharLMEmbeddings(TokenEmbeddings):
    """Contextual string embeddings of words, as proposed in Akbik et al., 2018. """

    @deprecated(version='0.4', reason="Use 'FlairEmbeddings' instead.")
    def __init__(self, model: str, detach: bool = True, use_cache: bool = False, cache_directory: Path = None):
        """
        initializes contextual string embeddings using a character-level language model.
        :param model: model string, one of 'news-forward', 'news-backward', 'news-forward-fast', 'news-backward-fast',
                'mix-forward', 'mix-backward', 'german-forward', 'german-backward', 'polish-backward', 'polish-forward'
                depending on which character language model is desired.
        :param detach: if set to False, the gradient will propagate into the language model. this dramatically slows down
                training and often leads to worse results, so not recommended.
        :param use_cache: if set to False, will not write embeddings to file for later retrieval. this saves disk space but will
                not allow re-use of once computed embeddings that do not fit into memory
        :param cache_directory: if cache_directory is not set, the cache will be written to ~/.flair/embeddings. otherwise the cache
                is written to the provided directory.
        """
        super().__init__()

        cache_dir = Path('embeddings')

        # multilingual forward (English, German, French, Italian, Dutch, Polish)
        if model.lower() == 'multi-forward':
            base_path = 'https://s3.eu-central-1.amazonaws.com/alan-nlp/resources/embeddings-v0.4/lm-multi-forward-v0.1.pt'
            model = cached_path(base_path, cache_dir=cache_dir)
        # multilingual backward  (English, German, French, Italian, Dutch, Polish)
        elif model.lower() == 'multi-backward':
            base_path = 'https://s3.eu-central-1.amazonaws.com/alan-nlp/resources/embeddings-v0.4/lm-multi-backward-v0.1.pt'
            model = cached_path(base_path, cache_dir=cache_dir)

        # news-english-forward
        elif model.lower() == 'news-forward':
            base_path = 'https://s3.eu-central-1.amazonaws.com/alan-nlp/resources/embeddings/lm-news-english-forward-v0.2rc.pt'
            model = cached_path(base_path, cache_dir=cache_dir)

        # news-english-backward
        elif model.lower() == 'news-backward':
            base_path = 'https://s3.eu-central-1.amazonaws.com/alan-nlp/resources/embeddings/lm-news-english-backward-v0.2rc.pt'
            model = cached_path(base_path, cache_dir=cache_dir)

        # news-english-forward
        elif model.lower() == 'news-forward-fast':
            base_path = 'https://s3.eu-central-1.amazonaws.com/alan-nlp/resources/embeddings/lm-news-english-forward-1024-v0.2rc.pt'
            model = cached_path(base_path, cache_dir=cache_dir)

        # news-english-backward
        elif model.lower() == 'news-backward-fast':
            base_path = 'https://s3.eu-central-1.amazonaws.com/alan-nlp/resources/embeddings/lm-news-english-backward-1024-v0.2rc.pt'
            model = cached_path(base_path, cache_dir=cache_dir)

        # mix-english-forward
        elif model.lower() == 'mix-forward':
            base_path = 'https://s3.eu-central-1.amazonaws.com/alan-nlp/resources/embeddings/lm-mix-english-forward-v0.2rc.pt'
            model = cached_path(base_path, cache_dir=cache_dir)

        # mix-english-backward
        elif model.lower() == 'mix-backward':
            base_path = 'https://s3.eu-central-1.amazonaws.com/alan-nlp/resources/embeddings/lm-mix-english-backward-v0.2rc.pt'
            model = cached_path(base_path, cache_dir=cache_dir)

        # mix-german-forward
        elif model.lower() == 'german-forward' or model.lower() == 'de-forward':
            base_path = 'https://s3.eu-central-1.amazonaws.com/alan-nlp/resources/embeddings/lm-mix-german-forward-v0.2rc.pt'
            model = cached_path(base_path, cache_dir=cache_dir)

        # mix-german-backward
        elif model.lower() == 'german-backward' or model.lower() == 'de-backward':
            base_path = 'https://s3.eu-central-1.amazonaws.com/alan-nlp/resources/embeddings/lm-mix-german-backward-v0.2rc.pt'
            model = cached_path(base_path, cache_dir=cache_dir)

        # common crawl Polish forward
        elif model.lower() == 'polish-forward' or model.lower() == 'pl-forward':
            base_path = 'https://s3.eu-central-1.amazonaws.com/alan-nlp/resources/embeddings/lm-polish-forward-v0.2.pt'
            model = cached_path(base_path, cache_dir=cache_dir)

        # common crawl Polish backward
        elif model.lower() == 'polish-backward' or model.lower() == 'pl-backward':
            base_path = 'https://s3.eu-central-1.amazonaws.com/alan-nlp/resources/embeddings/lm-polish-backward-v0.2.pt'
            model = cached_path(base_path, cache_dir=cache_dir)

        # Slovenian forward
        elif model.lower() == 'slovenian-forward' or model.lower() == 'sl-forward':
            base_path = 'https://s3.eu-central-1.amazonaws.com/alan-nlp/resources/embeddings-v0.3/lm-sl-large-forward-v0.1.pt'
            model = cached_path(base_path, cache_dir=cache_dir)
        # Slovenian backward
        elif model.lower() == 'slovenian-backward' or model.lower() == 'sl-backward':
            base_path = 'https://s3.eu-central-1.amazonaws.com/alan-nlp/resources/embeddings-v0.3/lm-sl-large-backward-v0.1.pt'
            model = cached_path(base_path, cache_dir=cache_dir)

        # Bulgarian forward
        elif model.lower() == 'bulgarian-forward' or model.lower() == 'bg-forward':
            base_path = 'https://s3.eu-central-1.amazonaws.com/alan-nlp/resources/embeddings-v0.3/lm-bg-small-forward-v0.1.pt'
            model = cached_path(base_path, cache_dir=cache_dir)
        # Bulgarian backward
        elif model.lower() == 'bulgarian-backward' or model.lower() == 'bg-backward':
            base_path = 'https://s3.eu-central-1.amazonaws.com/alan-nlp/resources/embeddings-v0.3/lm-bg-small-backward-v0.1.pt'
            model = cached_path(base_path, cache_dir=cache_dir)

        # Dutch forward
        elif model.lower() == 'dutch-forward' or model.lower() == 'nl-forward':
            base_path = 'https://s3.eu-central-1.amazonaws.com/alan-nlp/resources/embeddings-v0.4/lm-nl-large-forward-v0.1.pt'
            model = cached_path(base_path, cache_dir=cache_dir)
        # Dutch backward
        elif model.lower() == 'dutch-backward' or model.lower() == 'nl-backward':
            base_path = 'https://s3.eu-central-1.amazonaws.com/alan-nlp/resources/embeddings-v0.4/lm-nl-large-backward-v0.1.pt'
            model = cached_path(base_path, cache_dir=cache_dir)

        # Swedish forward
        elif model.lower() == 'swedish-forward' or model.lower() == 'sv-forward':
            base_path = 'https://s3.eu-central-1.amazonaws.com/alan-nlp/resources/embeddings-v0.4/lm-sv-large-forward-v0.1.pt'
            model = cached_path(base_path, cache_dir=cache_dir)
        # Swedish backward
        elif model.lower() == 'swedish-backward' or model.lower() == 'sv-backward':
            base_path = 'https://s3.eu-central-1.amazonaws.com/alan-nlp/resources/embeddings-v0.4/lm-sv-large-backward-v0.1.pt'
            model = cached_path(base_path, cache_dir=cache_dir)

        # French forward
        elif model.lower() == 'french-forward' or model.lower() == 'fr-forward':
            base_path = 'https://s3.eu-central-1.amazonaws.com/alan-nlp/resources/embeddings/lm-fr-charlm-forward.pt'
            model = cached_path(base_path, cache_dir=cache_dir)
        # French backward
        elif model.lower() == 'french-backward' or model.lower() == 'fr-backward':
            base_path = 'https://s3.eu-central-1.amazonaws.com/alan-nlp/resources/embeddings/lm-fr-charlm-backward.pt'
            model = cached_path(base_path, cache_dir=cache_dir)

        # Czech forward
        elif model.lower() == 'czech-forward' or model.lower() == 'cs-forward':
            base_path = 'https://s3.eu-central-1.amazonaws.com/alan-nlp/resources/embeddings-v0.4/lm-cs-large-forward-v0.1.pt'
            model = cached_path(base_path, cache_dir=cache_dir)
        # Czech backward
        elif model.lower() == 'czech-backward' or model.lower() == 'cs-backward':
            base_path = 'https://s3.eu-central-1.amazonaws.com/alan-nlp/resources/embeddings-v0.4/lm-cs-large-backward-v0.1.pt'
            model = cached_path(base_path, cache_dir=cache_dir)

        # Portuguese forward
        elif model.lower() == 'portuguese-forward' or model.lower() == 'pt-forward':
            base_path = 'https://s3.eu-central-1.amazonaws.com/alan-nlp/resources/embeddings-v0.4/lm-pt-forward.pt'
            model = cached_path(base_path, cache_dir=cache_dir)
        # Portuguese backward
        elif model.lower() == 'portuguese-backward' or model.lower() == 'pt-backward':
            base_path = 'https://s3.eu-central-1.amazonaws.com/alan-nlp/resources/embeddings-v0.4/lm-pt-backward.pt'
            model = cached_path(base_path, cache_dir=cache_dir)

        elif not Path(model).exists():
            raise ValueError(f'The given model "{model}" is not available or is not a valid path.')

        self.name = str(model)
        self.static_embeddings = detach

        from flair.models import LanguageModel
        self.lm = LanguageModel.load_language_model(model)
        self.detach = detach

        self.is_forward_lm: bool = self.lm.is_forward_lm

        # initialize cache if use_cache set
        self.cache = None
        if use_cache:
            cache_path = Path(f'{self.name}-tmp-cache.sqllite') if not cache_directory else \
                cache_directory / f'{self.name}-tmp-cache.sqllite'
            from sqlitedict import SqliteDict
            self.cache = SqliteDict(str(cache_path), autocommit=True)

        # embed a dummy sentence to determine embedding_length
        dummy_sentence: Sentence = Sentence()
        dummy_sentence.add_token(Token('hello'))
        embedded_dummy = self.embed(dummy_sentence)
        self.__embedding_length: int = len(embedded_dummy[0].get_token(1).get_embedding())

        # set to eval mode
        self.eval()

    def train(self, mode=True):
        pass

    def __getstate__(self):
        # Copy the object's state from self.__dict__ which contains
        # all our instance attributes. Always use the dict.copy()
        # method to avoid modifying the original state.
        state = self.__dict__.copy()
        # Remove the unpicklable entries.
        state['cache'] = None
        return state

    @property
    def embedding_length(self) -> int:
        return self.__embedding_length

    def _add_embeddings_internal(self, sentences: List[Sentence]) -> List[Sentence]:

        # if cache is used, try setting embeddings from cache first
        if 'cache' in self.__dict__ and self.cache is not None:

            # try populating embeddings from cache
            all_embeddings_retrieved_from_cache: bool = True
            for sentence in sentences:
                key = sentence.to_tokenized_string()
                embeddings = self.cache.get(key)

                if not embeddings:
                    all_embeddings_retrieved_from_cache = False
                    break
                else:
                    for token, embedding in zip(sentence, embeddings):
                        token.set_embedding(self.name, torch.FloatTensor(embedding))

            if all_embeddings_retrieved_from_cache:
                return sentences

        # if this is not possible, use LM to generate embedding. First, get text sentences
        text_sentences = [sentence.to_tokenized_string() for sentence in sentences]

        longest_character_sequence_in_batch: int = len(max(text_sentences, key=len))

        # pad strings with whitespaces to longest sentence
        sentences_padded: List[str] = []
        append_padded_sentence = sentences_padded.append

        end_marker = ' '
        extra_offset = 1
        for sentence_text in text_sentences:
            pad_by = longest_character_sequence_in_batch - len(sentence_text)
            if self.is_forward_lm:
                padded = '\n{}{}{}'.format(sentence_text, end_marker, pad_by * ' ')
                append_padded_sentence(padded)
            else:
                padded = '\n{}{}{}'.format(sentence_text[::-1], end_marker, pad_by * ' ')
                append_padded_sentence(padded)

        # get hidden states from language model
        all_hidden_states_in_lm = self.lm.get_representation(sentences_padded, self.detach)

        # take first or last hidden states from language model as word representation
        for i, sentence in enumerate(sentences):
            sentence_text = sentence.to_tokenized_string()

            offset_forward: int = extra_offset
            offset_backward: int = len(sentence_text) + extra_offset

            for token in sentence.tokens:
                token: Token = token

                offset_forward += len(token.text)

                if self.is_forward_lm:
                    offset = offset_forward
                else:
                    offset = offset_backward

                embedding = all_hidden_states_in_lm[offset, i, :]

                # if self.tokenized_lm or token.whitespace_after:
                offset_forward += 1
                offset_backward -= 1

                offset_backward -= len(token.text)

                token.set_embedding(self.name, embedding)

        if 'cache' in self.__dict__ and self.cache is not None:
            for sentence in sentences:
                self.cache[sentence.to_tokenized_string()] = [token._embeddings[self.name].tolist() for token in
                                                              sentence]

        return sentences

    def __str__(self):
        return self.name


class DocumentMeanEmbeddings(DocumentEmbeddings):

    @deprecated(version='0.3.1', reason="The functionality of this class is moved to 'DocumentPoolEmbeddings'")
    def __init__(self, token_embeddings: List[TokenEmbeddings]):
        """The constructor takes a list of embeddings to be combined."""
        super().__init__()

        self.embeddings: StackedEmbeddings = StackedEmbeddings(embeddings=token_embeddings)
        self.name: str = 'document_mean'

        self.__embedding_length: int = self.embeddings.embedding_length

        if torch.cuda.is_available():
            self.cuda()

    @property
    def embedding_length(self) -> int:
        return self.__embedding_length

    def embed(self, sentences: Union[List[Sentence], Sentence]):
        """Add embeddings to every sentence in the given list of sentences. If embeddings are already added, updates
        only if embeddings are non-static."""

        everything_embedded: bool = True

        # if only one sentence is passed, convert to list of sentence
        if type(sentences) is Sentence:
            sentences = [sentences]

        for sentence in sentences:
            if self.name not in sentence._embeddings.keys(): everything_embedded = False

        if not everything_embedded:

            self.embeddings.embed(sentences)

            for sentence in sentences:
                word_embeddings = []
                for token in sentence.tokens:
                    token: Token = token
                    word_embeddings.append(token.get_embedding().unsqueeze(0))

                word_embeddings = torch.cat(word_embeddings, dim=0)
                if torch.cuda.is_available():
                    word_embeddings = word_embeddings.cuda()

                mean_embedding = torch.mean(word_embeddings, 0)

                sentence.set_embedding(self.name, mean_embedding.unsqueeze(0))

    def _add_embeddings_internal(self, sentences: List[Sentence]):
        pass


class DocumentPoolEmbeddings(DocumentEmbeddings):

    def __init__(self, embeddings: List[TokenEmbeddings], mode: str = 'mean'):
        """The constructor takes a list of embeddings to be combined.
        :param embeddings: a list of token embeddings
        :param mode: a string which can any value from ['mean', 'max', 'min']
        """
        super().__init__()

        self.embeddings: StackedEmbeddings = StackedEmbeddings(embeddings=embeddings)

        self.__embedding_length: int = self.embeddings.embedding_length

        if torch.cuda.is_available():
            self.cuda()

        self.mode = mode
        if self.mode == 'mean':
            self.pool_op = torch.mean
        elif mode == 'max':
            self.pool_op = torch.max
        elif mode == 'min':
            self.pool_op = torch.min
        else:
            raise ValueError(f'Pooling operation for {self.mode!r} is not defined')
        self.name: str = f'document_{self.mode}'

    @property
    def embedding_length(self) -> int:
        return self.__embedding_length

    def embed(self, sentences: Union[List[Sentence], Sentence]):
        """Add embeddings to every sentence in the given list of sentences. If embeddings are already added, updates
        only if embeddings are non-static."""

        everything_embedded: bool = True

        # if only one sentence is passed, convert to list of sentence
        if isinstance(sentences, Sentence):
            sentences = [sentences]

        for sentence in sentences:
            if self.name not in sentence._embeddings.keys(): everything_embedded = False

        if not everything_embedded:

            self.embeddings.embed(sentences)

            for sentence in sentences:
                word_embeddings = []
                for token in sentence.tokens:
                    token: Token = token
                    word_embeddings.append(token.get_embedding().unsqueeze(0))

                word_embeddings = torch.cat(word_embeddings, dim=0)
                if torch.cuda.is_available():
                    word_embeddings = word_embeddings.cuda()

                if self.mode == 'mean':
                    pooled_embedding = self.pool_op(word_embeddings, 0)
                else:
                    pooled_embedding, _ = self.pool_op(word_embeddings, 0)

                sentence.set_embedding(self.name, pooled_embedding.unsqueeze(0))

    def _add_embeddings_internal(self, sentences: List[Sentence]):
        pass


class DocumentLSTMEmbeddings(DocumentEmbeddings):

    def __init__(self,
                 embeddings: List[TokenEmbeddings],
                 hidden_size=128,
                 rnn_layers=1,
                 reproject_words: bool = True,
                 reproject_words_dimension: int = None,
                 bidirectional: bool = False,
                 dropout: float = 0.5,
                 word_dropout: float = 0.0,
                 locked_dropout: float = 0.0):
        """The constructor takes a list of embeddings to be combined.
        :param embeddings: a list of token embeddings
        :param hidden_size: the number of hidden states in the lstm
        :param rnn_layers: the number of layers for the lstm
        :param reproject_words: boolean value, indicating whether to reproject the token embeddings in a separate linear
        layer before putting them into the lstm or not
        :param reproject_words_dimension: output dimension of reprojecting token embeddings. If None the same output
        dimension as before will be taken.
        :param bidirectional: boolean value, indicating whether to use a bidirectional lstm or not
        :param dropout: the dropout value to be used
        :param word_dropout: the word dropout value to be used, if 0.0 word dropout is not used
        :param locked_dropout: the locked dropout value to be used, if 0.0 locked dropout is not used
        """
        super().__init__()

        self.embeddings: StackedEmbeddings = StackedEmbeddings(embeddings=embeddings)

        self.reproject_words = reproject_words
        self.bidirectional = bidirectional

        self.length_of_all_token_embeddings: int = self.embeddings.embedding_length

        self.name = 'document_lstm'
        self.static_embeddings = False

        self.__embedding_length: int = hidden_size
        if self.bidirectional:
            self.__embedding_length *= 4

        self.embeddings_dimension: int = self.length_of_all_token_embeddings
        if self.reproject_words and reproject_words_dimension is not None:
            self.embeddings_dimension = reproject_words_dimension

        # bidirectional LSTM on top of embedding layer
        self.word_reprojection_map = torch.nn.Linear(self.length_of_all_token_embeddings,
                                                     self.embeddings_dimension)
        self.rnn = torch.nn.GRU(self.embeddings_dimension, hidden_size, num_layers=rnn_layers,
                                bidirectional=self.bidirectional)

        # dropouts
        if locked_dropout > 0.0:
            self.dropout: torch.nn.Module = LockedDropout(locked_dropout)
        else:
            self.dropout = torch.nn.Dropout(dropout)

        self.use_word_dropout: bool = word_dropout > 0.0
        if self.use_word_dropout:
            self.word_dropout = WordDropout(word_dropout)

        torch.nn.init.xavier_uniform_(self.word_reprojection_map.weight)

        if torch.cuda.is_available():
            self.cuda()

    @property
    def embedding_length(self) -> int:
        return self.__embedding_length

    def embed(self, sentences: Union[List[Sentence], Sentence]):
        """Add embeddings to all sentences in the given list of sentences. If embeddings are already added, update
         only if embeddings are non-static."""

        if type(sentences) is Sentence:
            sentences = [sentences]

        self.rnn.zero_grad()

        sentences.sort(key=lambda x: len(x), reverse=True)

        self.embeddings.embed(sentences)

        # first, sort sentences by number of tokens
        longest_token_sequence_in_batch: int = len(sentences[0])

        all_sentence_tensors = []
        lengths: List[int] = []

        # go through each sentence in batch
        for i, sentence in enumerate(sentences):

            lengths.append(len(sentence.tokens))

            word_embeddings = []

            for token, token_idx in zip(sentence.tokens, range(len(sentence.tokens))):
                token: Token = token
                word_embeddings.append(token.get_embedding().unsqueeze(0))

            # PADDING: pad shorter sentences out
            for add in range(longest_token_sequence_in_batch - len(sentence.tokens)):
                word_embeddings.append(
                    torch.FloatTensor(np.zeros(self.length_of_all_token_embeddings, dtype='float')).unsqueeze(0))

            word_embeddings_tensor = torch.cat(word_embeddings, 0)

            sentence_states = word_embeddings_tensor

            # ADD TO SENTENCE LIST: add the representation
            all_sentence_tensors.append(sentence_states.unsqueeze(1))

        # --------------------------------------------------------------------
        # GET REPRESENTATION FOR ENTIRE BATCH
        # --------------------------------------------------------------------
        sentence_tensor = torch.cat(all_sentence_tensors, 1)
        if torch.cuda.is_available():
            sentence_tensor = sentence_tensor.cuda()

        # --------------------------------------------------------------------
        # FF PART
        # --------------------------------------------------------------------
        # use word dropout if set
        if self.use_word_dropout:
            sentence_tensor = self.word_dropout(sentence_tensor)

        if self.reproject_words:
            sentence_tensor = self.word_reprojection_map(sentence_tensor)

        sentence_tensor = self.dropout(sentence_tensor)

        packed = torch.nn.utils.rnn.pack_padded_sequence(sentence_tensor, lengths)

        self.rnn.flatten_parameters()

        lstm_out, hidden = self.rnn(packed)

        outputs, output_lengths = torch.nn.utils.rnn.pad_packed_sequence(lstm_out)

        outputs = self.dropout(outputs)

        # --------------------------------------------------------------------
        # EXTRACT EMBEDDINGS FROM LSTM
        # --------------------------------------------------------------------
        for sentence_no, length in enumerate(lengths):
            last_rep = outputs[length - 1, sentence_no].unsqueeze(0)

            embedding = last_rep
            if self.bidirectional:
                first_rep = outputs[0, sentence_no].unsqueeze(0)
                embedding = torch.cat([first_rep, last_rep], 1)

            sentence = sentences[sentence_no]
            sentence.set_embedding(self.name, embedding)

    def _add_embeddings_internal(self, sentences: List[Sentence]):
        pass


class DocumentLMEmbeddings(DocumentEmbeddings):
    def __init__(self, charlm_embeddings: List[CharLMEmbeddings], detach: bool = True):
        super().__init__()

        self.embeddings = charlm_embeddings

        self.static_embeddings = detach
        self.detach = detach

        dummy: Sentence = Sentence('jo')
        self.embed([dummy])
        self._embedding_length: int = len(dummy.embedding)

    @property
    def embedding_length(self) -> int:
        return self._embedding_length

    def embed(self, sentences: Union[List[Sentence], Sentence]):
        if type(sentences) is Sentence:
            sentences = [sentences]

        for embedding in self.embeddings:
            embedding.embed(sentences)

            # iterate over sentences
            for sentence in sentences:

                # if its a forward LM, take last state
                if embedding.is_forward_lm:
                    sentence.set_embedding(embedding.name, sentence[len(sentence)]._embeddings[embedding.name])
                else:
                    sentence.set_embedding(embedding.name, sentence[1]._embeddings[embedding.name])

        return sentences

    def _add_embeddings_internal(self, sentences: List[Sentence]):
        pass<|MERGE_RESOLUTION|>--- conflicted
+++ resolved
@@ -236,66 +236,6 @@
                 token.set_embedding(self.name, word_embedding)
 
         return sentences
-
-    def __str__(self):
-        return self.name
-
-
-<<<<<<< HEAD
-=======
-class FlairEmbeddings(TokenEmbeddings):
-
-    def __init__(self, model:str):
-        super().__init__()
-
-        # first, make pass over corpus to produce embeddings
-        self.word_embeddings = {}
-        self.word_count = {}
-
-        # since our statistics change, we re-compute embeddings dynamically
-        self.static_embeddings = False
-
-        # internally use CharLM embeddings
-        self.context_embeddings: CharLMEmbeddings = CharLMEmbeddings(model)
-        self.embedding_length = self.context_embeddings.embedding_length * 2
-        self.name = self.context_embeddings.name + '-flair'
-
-    def train(self, mode=True):
-        super().train(mode=mode)
-        if mode:
-            # if embeddings are dynamic, they need to be recomputed from scratch each time we do a training run
-            log.debug('train mode resetting embeddings')
-            self.word_embeddings = {}
-            self.word_count = {}
-
-    def _add_embeddings_internal(self, sentences: List[Sentence]) -> List[Sentence]:
-        self.context_embeddings.embed(sentences)
-
-        # first, update embeddings of entire batch
-        for sentence in sentences:
-            for token in sentence.tokens:
-                if token.text not in self.word_embeddings:
-                    self.word_embeddings[token.text] = token._embeddings[self.context_embeddings.name].cpu()
-                    self.word_count[token.text] = 1
-                else:
-                    self.word_embeddings[token.text] = torch.add(self.word_embeddings[token.text],
-                                                                 token._embeddings[self.context_embeddings.name])
-                    self.word_count[token.text] += 1
-
-        # add embeddings
-        for sentence in sentences:
-            for token in sentence.tokens:
-                if token.text in self.word_embeddings:
-                    base = self.word_embeddings[token.text] / self.word_count[token.text]
-                else:
-                    base = token._embeddings[self.context_embeddings.name]
-
-                token.set_embedding(self.name, base)
-
-        return sentences
-
-    def embedding_length(self) -> int:
-        return self.embedding_length
 
     def __str__(self):
         return self.name
@@ -379,7 +319,6 @@
     def __str__(self):
         return self.name
 
->>>>>>> 01e3fe6d
 class CharacterEmbeddings(TokenEmbeddings):
     """Character embeddings of words, as proposed in Lample et al., 2016."""
 
@@ -468,7 +407,7 @@
 class FlairEmbeddings(TokenEmbeddings):
     """Contextual string embeddings of words, as proposed in Akbik et al., 2018."""
 
-    def __init__(self, model: str, detach: bool = True, use_cache: bool = False, cache_directory: Path = None):
+    def __init__(self, model: str, detach: bool = True, use_cache: bool = True, cache_directory: Path = None):
         """
         initializes contextual string embeddings using a character-level language model.
         :param model: model string, one of 'news-forward', 'news-backward', 'news-forward-fast', 'news-backward-fast',
